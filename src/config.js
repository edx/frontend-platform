--- conflicted
+++ resolved
@@ -24,12 +24,8 @@
  * @module Config
  */
 
-<<<<<<< HEAD
-// eslint-disable-next-line import/no-cycle
-import { APP_CONFIG_INITIALIZED } from './initialize';
-=======
 import { APP_CONFIG_INITIALIZED, CONFIG_CHANGED } from './constants';
->>>>>>> 68b2ad24
+
 import { publish, subscribe } from './pubSub';
 import { ensureDefinedConfig } from './utils';
 
